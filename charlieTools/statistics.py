import numpy as np
from collections import namedtuple

def _do_jackknife_ttest(x, x0):
    '''
    Perform jackknifed ttest. 
    Null hypothesis is that mean(x) == x0

    x are single trial observations (np.ndarray) 
    x0 is null 
    
    create jackknifed sets of x to estimate mean and standard error,
    
    return alpha level of significance (i.e. 0.001, 0.01, 0.05, or n.s.)
    '''
    x = x.copy()
    x0 = x0
    idx = np.arange(0, len(x))
    jack_sets = _get_jack_sets(idx)

    x -= x0  # data will be centered at 0 if null hypothesis is true

    # generate jackknifed distribution of sample statistic
    obs = np.zeros(len(jack_sets))
    for i, j in enumerate(jack_sets):
        obs[i] = x[j].mean() 

    # calculate jackknife estimates of mean and standard error
    u = np.mean(obs)
    se = (((len(x) - 1) / len(x)) * np.sum((obs - u)**2)) ** (1 / 2) 

    if se > 0:
        z = u / se
    elif u == 0:
        z = 0
    else:
        # if se = 0 and u != 0, then should be significant
        z = 10

    result = namedtuple('jackknifed_ttest_result', 'statistic pvalue')
    # based on z-table
    if abs(z) > 3.3:
        return result(statistic=z, pvalue=0.001)
    elif abs(z) > 2.58:
        return result(statistic=z, pvalue=0.01)
    elif abs(z) > 1.96:
        return result(statistic=z, pvalue=0.05)
    else:
        return result(statistic=z, pvalue=np.nan)


def _get_jack_sets(idx):
    '''
    Given a set of indices, generate njacks random sets of unique observations
    '''

    jack_sets = []
    set_size = len(idx) - 1
    for j in range(len(idx)):
        roll_idx = np.roll(idx, j)
        jack_sets.append(roll_idx[:set_size])

    return jack_sets


# hierarchachal bootstrap, see: cite biorxiv paper
def get_bootstrapped_sample(variable, even_sample=True, nboot=1000):
    '''
    This function performs a hierarchical bootstrap on the data present in 'variable'.
    This function assumes that the data in 'variable' is in the format of a dict where
    the keys represent the higher level (e.g. animal/recording site) and
    the values (1D arrays) represent repetitions/observations within that level (e.g. neurons).
    '''
    bootstats = np.zeros(nboot)
    for i in np.arange(nboot):
        temp = []
        num_lev1 = len(variable.keys())        # n animals
        num_lev2 = max([variable[n].shape[0] for n in variable.keys()]) # min number of observations sampled for an animal
        rand_lev1 = np.random.choice(num_lev1, num_lev1)
        lev1_keys = np.array(list(variable.keys()))[rand_lev1]
        for k in lev1_keys:
            # for this animal, how many obs to choose from?
            this_n_range = variable[k].shape[0]
<<<<<<< HEAD
            rand_lev2 = np.random.choice(this_n_range, this_n_range)
            temp.append(variable[k][rand_lev2])   # k is saying which animal, rand_lev2 are the observations from this animal
=======
            if even_sample:
                rand_lev2 = np.random.choice(this_n_range, num_lev2)
            else:
                rand_lev2 = np.random.choice(this_n_range, this_n_range)

            temp.extend(variable[k][rand_lev2].tolist())   # k is saying which animal, rand_lev2 are the observations from this animal
>>>>>>> f1789884

        #Note that this is the step at which actual computation is performed. In all cases for these simulations
        #we are only interested in the mean. But as elaborated in the text, this method can be extended to 
        #several other metrics of interest. They would be computed here:
        bootstats[i] = np.mean(np.concatenate(temp))
        
    return bootstats


def get_direct_prob(sample1, sample2):
    '''
    get_direct_prob Returns the direct probability of items from sample2 being
    greater than or equal to those from sample1.
       Sample1 and Sample2 are two bootstrapped samples and this function
       directly computes the probability of items from sample 2 being greater
       than or equal to those from sample1. Since the bootstrapped samples are
       themselves posterior distributions, this is a way of computing a
       Bayesian probability. The joint matrix can also be returned to compute
       directly upon.
    '''
    joint_low_val = min([min(sample1),min(sample2)])
    joint_high_val = max([max(sample1),max(sample2)])
    
    p_joint_matrix = np.zeros((100,100))
    p_axis = np.linspace(joint_low_val,joint_high_val,num=100)
    edge_shift = (p_axis[2] - p_axis[1])/2
    p_axis_edges = p_axis - edge_shift
    p_axis_edges = np.append(p_axis_edges, (joint_high_val + edge_shift))

    #Calculate probabilities using histcounts for edges.

    p_sample1 = np.histogram(sample1,bins=p_axis_edges)[0]/np.size(sample1)
    p_sample2 = np.histogram(sample2,bins=p_axis_edges)[0]/np.size(sample2)

    #Now, calculate the joint probability matrix:

    for i in np.arange(np.shape(p_joint_matrix)[0]):
        for j in np.arange(np.shape(p_joint_matrix)[1]):
            p_joint_matrix[i,j] = p_sample1[i]*p_sample2[j]
            
    #Normalize the joint probability matrix:
    p_joint_matrix = p_joint_matrix/np.sum(p_joint_matrix)
    
    #Get the volume of the joint probability matrix in the upper triangle:
    p_test = np.sum(np.triu(p_joint_matrix))
    
    return p_test, p_joint_matrix<|MERGE_RESOLUTION|>--- conflicted
+++ resolved
@@ -81,17 +81,12 @@
         for k in lev1_keys:
             # for this animal, how many obs to choose from?
             this_n_range = variable[k].shape[0]
-<<<<<<< HEAD
-            rand_lev2 = np.random.choice(this_n_range, this_n_range)
-            temp.append(variable[k][rand_lev2])   # k is saying which animal, rand_lev2 are the observations from this animal
-=======
             if even_sample:
                 rand_lev2 = np.random.choice(this_n_range, num_lev2)
             else:
                 rand_lev2 = np.random.choice(this_n_range, this_n_range)
 
             temp.extend(variable[k][rand_lev2].tolist())   # k is saying which animal, rand_lev2 are the observations from this animal
->>>>>>> f1789884
 
         #Note that this is the step at which actual computation is performed. In all cases for these simulations
         #we are only interested in the mean. But as elaborated in the text, this method can be extended to 
