--- conflicted
+++ resolved
@@ -2038,20 +2038,11 @@
     """
     if batch==289:
         batch=322
-<<<<<<< HEAD
-    
     try:
         xf, ctx = load_model_xform(site, batch, modelname=modelstring)
     except:
         log.info("try loading using cellid instead of site")
         xf, ctx = load_model_xform([c for c in nd.get_batch_cells(batch) if site in c][0], batch, modelname=modelstring)
-=======
-    try:
-        xf, ctx = load_model_xform(site, batch, modelname=modelstring)
-    except:
-        cellid = [c for c in nd.get_batch_cells(batch).cellid if site in c][0]
-        xf, ctx = load_model_xform(cellid, batch, modelname=modelstring)
->>>>>>> c49b1153
 
     # TODO - do we always want the "pred" signal?
     rec = ctx['val'].copy()
