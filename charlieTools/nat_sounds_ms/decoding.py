--- conflicted
+++ resolved
@@ -1,8 +1,6 @@
 """
 decoding tools for natural sounds analysis
 """
-<<<<<<< HEAD
-=======
 import numpy as np
 import pandas as pd
 import itertools
@@ -308,4 +306,3 @@
     wopt_diag = np.linalg.inv(usig_diag) @ u_vec.T
 
     return dp2, wopt_diag, evals, evecs, u_vec
->>>>>>> 8b6ce2bf
